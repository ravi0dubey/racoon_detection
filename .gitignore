*.code-workspace
racoonenv/
dataset
<<<<<<< HEAD
=======
*queries*
*.jpg
*.zip
>>>>>>> e2a546ae
# Byte-compiled / optimized / DLL files
__pycache__/
*.py[cod]
*$py.class
*service_account.json
# C extensions
*.so

# Distribution / packaging
.Python
build/
develop-eggs/
dist/
downloads/
eggs/
.eggs/
lib/
lib64/
parts/
sdist/
var/
wheels/
share/python-wheels/
*.egg-info/
.installed.cfg
*.egg
MANIFEST

# PyInstaller
#  Usually these files are written by a python script from a template
#  before PyInstaller builds the exe, so as to inject date/other infos into it.
*.manifest
*.spec

# Installer logs
pip-log.txt
pip-delete-this-directory.txt

# Unit test / coverage reports
htmlcov/
.tox/
.nox/
.coverage
.coverage.*
.cache
nosetests.xml
coverage.xml
*.cover
*.py,cover
.hypothesis/
.pytest_cache/
cover/

# Translations
*.mo
*.pot

# Django stuff:
*.log
local_settings.py
db.sqlite3
db.sqlite3-journal

# Flask stuff:
instance/
.webassets-cache

# Scrapy stuff:
.scrapy

# Sphinx documentation
docs/_build/

# PyBuilder
.pybuilder/
target/

# Jupyter Notebook
.ipynb_checkpoints

# IPython
profile_default/
ipython_config.py

# pyenv
#   For a library or package, you might want to ignore these files since the code is
#   intended to run in multiple environments; otherwise, check them in:
# .python-version

# pipenv
#   According to pypa/pipenv#598, it is recommended to include Pipfile.lock in version control.
#   However, in case of collaboration, if having platform-specific dependencies or dependencies
#   having no cross-platform support, pipenv may install dependencies that don't work, or not
#   install all needed dependencies.
#Pipfile.lock

# poetry
#   Similar to Pipfile.lock, it is generally recommended to include poetry.lock in version control.
#   This is especially recommended for binary packages to ensure reproducibility, and is more
#   commonly ignored for libraries.
#   https://python-poetry.org/docs/basic-usage/#commit-your-poetrylock-file-to-version-control
#poetry.lock

# pdm
#   Similar to Pipfile.lock, it is generally recommended to include pdm.lock in version control.
#pdm.lock
#   pdm stores project-wide configurations in .pdm.toml, but it is recommended to not include it
#   in version control.
#   https://pdm.fming.dev/latest/usage/project/#working-with-version-control
.pdm.toml
.pdm-python
.pdm-build/

# PEP 582; used by e.g. github.com/David-OConnor/pyflow and github.com/pdm-project/pdm
__pypackages__/

# Celery stuff
celerybeat-schedule
celerybeat.pid

# SageMath parsed files
*.sage.py

# Environments
.env
.venv
env/
venv/
ENV/
env.bak/
venv.bak/

# Spyder project settings
.spyderproject
.spyproject

# Rope project settings
.ropeproject

# mkdocs documentation
/site

# mypy
.mypy_cache/
.dmypy.json
dmypy.json

# Pyre type checker
.pyre/

# pytype static type analyzer
.pytype/

# Cython debug symbols
cython_debug/

# PyCharm
#  JetBrains specific template is maintained in a separate JetBrains.gitignore that can
#  be found at https://github.com/github/gitignore/blob/main/Global/JetBrains.gitignore
#  and can be added to the global gitignore or merged into this file.  For a more nuclear
#  option (not recommended) you can uncomment the following to ignore the entire idea folder.
#.idea/<|MERGE_RESOLUTION|>--- conflicted
+++ resolved
@@ -1,12 +1,9 @@
 *.code-workspace
 racoonenv/
 dataset
-<<<<<<< HEAD
-=======
 *queries*
 *.jpg
 *.zip
->>>>>>> e2a546ae
 # Byte-compiled / optimized / DLL files
 __pycache__/
 *.py[cod]
